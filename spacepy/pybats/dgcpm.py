#!/usr/bin/env python

'''
The PyBats submodule for handling input and output for the Dynamic Global
Core Plasma Model (DGCPM), a plasmasphere module of the SWMF.
'''

import numpy as np
import spacepy.plot.apionly
from spacepy.plot import applySmartTimeTicks
from spacepy.pybats import PbData

def _adjust_dialplot(ax, rad, title='12',labelsize=15):
    '''
    Ram output is often visualized with equatorial dial plots.  This
    function quickly adjusts those plots to give a uniform, clean
    look and feel.
    '''
    from numpy import max, pi
    from matplotlib.ticker import MultipleLocator

    from spacepy.pybats.ram import add_body_polar

    # Constrain range of plot:
    ax.set_ylim([0,max(rad)])

    # Set MLT labels:
    lt_labels = ['06', title, '18', '00']
    xticks    = [   0,   pi/2,   pi, 3*pi/2]
    ax.set_xticks(xticks)
    ax.set_xticklabels(lt_labels)
    ax.tick_params('x', labelsize=labelsize)

    # Set L labels and grid.  Turn off label at L=0.
    ax.yaxis.set_major_locator(MultipleLocator(2))
    ax.figure.canvas.draw()
    labs = [item.get_text() for item in ax.get_yticklabels()]
    ax.set_yticklabels(labs, color='w', size=labelsize, backgroundcolor='k')
    labels=ax.get_yticklabels()
    labels[0].set_visible(False)

    # Turn on grid.
    ax.grid(True, c='w', lw=1.5, ls=':')

    # Change background color so labels stand out.
    ax.set_axis_bgcolor('gray')
    add_body_polar(ax)

def saturation(L):
    '''
    Return saturation density of a flux tube as a function of L-shell in units
    of :math:`#/cm^3`. Formula is from Carpenter and Anderson, JGR, 1992.
    '''

    return 10**(-0.3145*L + 3.9043)

def refill_flux(n, L, tau=1.5, chi='Auto'):
    '''
    Calculate the refill flux of a flux tube of density *n*, L-shell *L*,
    using a refill time constant of *tau*.  If kwarg *chi* is set to 'Auto',
    then zenith angle dependence is calculated using an assumed dipole field.
    To remove this dependence, set *chi* to a solar zenith angle in degrees.
    '''

    if chi=='Auto':
        chi = np.pi/2. - np.arccos(1./np.sqrt(L))
    else:
        chi *= np.pi/180.0


    # Convenient values:
    vmin = 1879379699284659.0  # Taken right from pbo.f!
    Lmin = 1.29762044

    # Start with fmax.
    fmax = 2.*vmin*Lmin*saturation(Lmin)/(tau*24.*3600.0)

    # Calculate refill rate.
    nsat = saturation(L)
    flux = (nsat-n)/nsat * fmax * np.sin(chi) * L**-3

    return flux

class PlasmaFile(PbData):
    '''
    DGCPM's plasma files contain a plethora of values from the model's 2D plane.
    This class produces objects that load the data and sort it into a PyBats
    data object.
    '''

    def __init__(self, filename, *args, **kwargs):
        '''
        Reads the data; sorts into arrays.
        '''

        import datetime as dt
        from spacepy.datamodel import dmarray

        super(PlasmaFile, self).__init__(*args, **kwargs)  # Init as PbData.
        self.attrs['file'] = filename

        # Some visualization defaults.
        self._default_cmaps={'n':'Greens_r', 'pot':'bwr'}
        self._default_zlims={'n':[1, 1000], 'pot':[-150,150]}

        # With no real header, these files require sufficient a priori
        # knowledge of the contents.  Let's hammer that out here.
        # Order is non-negotiable.
        # Some units are not what are actually in the file; see conversions
        # below (i.e. density defaults to m^-3, but that's unweildy.)
        varlist = [('n','cm^{-3}'), ('x','R_E'), ('y','R_E'), 
                   ('b_open','boolean'),
                   ('pot','kV',), ('corot','kV'), ('vr','m/s'), 
                   ('vphi','m/s'), ('source','m^-3'),('fluxphi','m^{-3}s^{-1}'),
                   ('fluxr','m^{-3}s^{-1}'), ('totaln','#'), ('vol','km^3')]

        # Read the header of the file.
        infile = open(filename, 'r')
        parts = infile.readline().split()
        nLat, nLon = int(parts[-2]), int(parts[-1])

        # Create arrays and fill 'em up.
        # First couple are 1D...
        self['lat'] = dmarray(np.zeros(nLat), {'units':'degrees'})
        self['lat'][:] = infile.readline().split()
        self['lon'] = dmarray(np.zeros(nLon), {'units':'degrees'})
        self['lon'][:] = infile.readline().split()

        # Rest are 2D.
        for v in varlist:
            self[v[0]] = dmarray(
                np.array(infile.readline().split(), dtype=float).reshape(
                    (nLat,nLon), order='F'), {'units':v[1]})

        # Final variables are time-related.
        self.attrs['time'] = dt.datetime(1965,1,1,0,0,0) + \
            dt.timedelta(seconds=float(infile.readline()))

        # That's it for our file.
        infile.close()

        # Calculate L-Shell for convenience.
        self['L'] = dmarray(np.cos(self['lat']*np.pi/180.0)**-2,{'units':'R_E'})

        # Sometimes, SI units aren't the best.
        self['n']    /= 100**3
        self['pot']  /= 1000.0
        self['corot']/= 1000.0

        # Some other useful attributes.
        self.attrs['dLat'] = self['lat'][1] - self['lat'][0]
        self.attrs['dLon'] = self['lon'][1] - self['lon'][0]
        self.attrs['dL']   = self['L'][1]   - self['L'][0]

    def calc_E(self):
        '''
        Differentiate the equatorial electric potential to arrive at electric field
        (stored using keys 'Er', 'Ephi', and 'E').
        '''

        from spacepy.datamodel import dmarray
        from spacepy.pybats.batsmath import d_dx, d_dy

        conv = 1.0E6/6371000.0  # Unit conversion: kV -> mV, 1/Re -> 1/m.
        x, L = np.meshgrid(np.zeros(self['n'].shape[-1]), np.array(self['L']))

        Er   = d_dy(self['pot']*conv,   self.attrs['dL'])
        Ephi = d_dx(self['pot']*conv/L, self.attrs['dLon']*np.pi/180.0)
        E = np.sqrt(Er**2 + Ephi**2)

        self['E']    = dmarray(E,    {'units':'mV/m'})
        self['Er']   = dmarray(Er,   {'units':'mV/m'})
        self['Ephi'] = dmarray(Ephi, {'units':'mV/m'})


    def add_pcolor(self, var, zlim=None, target=None, loc=111, title=None,
                   Lmax=None, add_cbar=False, clabel=None, dolog=False, 
                   **kwargs):
        
        from numpy import linspace, pi
        import matplotlib.pyplot as plt
        from matplotlib.colors import LogNorm

        # Set ax and fig based on given target.
        if type(target) == plt.Figure:
            fig = target
            ax  = fig.add_subplot(loc, polar=True)
            doAdjust = True
        elif type(target).__base__ == plt.Axes:
            ax  = target
            fig = ax.figure
            doAdjust = False
        elif type(target).__base__ == plt.PolarAxes:
            ax  = target
            fig = ax.figure
            doAdjust = False
        else:
            fig = plt.figure(figsize=(10.5,8))
            ax  = fig.add_subplot(loc, polar=True)
            doAdjust = True

        # Get max/min if none given.
        if zlim==None:
            if var in self._default_zlims:
                zlim = self._default_zlims[var]
            else:
                zlim = [self[var].min(), self[var].max()]
            if dolog and zlim[0]<=0:
                zlim[0] = np.min( [0.0001, zlim[1]/1000.0] )

        # Logarithmic scale?
        if dolog:
            z=np.where(self[var]>zlim[0], self[var], 1.01*zlim[0])
            norm=LogNorm()
        else:
            z=self[var]
            norm=None

        # Set up proper meshes. 
        nL, nPhi = len(self['L']), len(self['lon'])
        dL, dPhi = self.attrs['dL'], self.attrs['dLon']*pi/180.0
        phi = linspace(-1.0*dPhi/2.0, 2.*pi-dPhi/2.0, nPhi+1)-pi/2.
        r   = linspace(self['L'][0]-dL/2.0, self['L'][-1]+dL/2.0, nL+1)

        # Set default color tables based on variable plotted.
        if ('cmap' not in kwargs) and var in self._default_cmaps:
            kwargs['cmap'] = self._default_cmaps[var]

        # -------Plot away------
        # Mesh:
        pcol = ax.pcolormesh(phi, r, z, vmin=zlim[0], vmax=zlim[1],
                             norm=norm, **kwargs)
        # Add cbar if requested:
        if add_cbar:
            cbar=plt.colorbar(pcol, pad=0.08, shrink=.8)
            if clabel==None: 
                clabel="%s ($%s$)" % (var, self[var].attrs['units'])
            cbar.set_label(clabel)
        else:
            cbar=None
        
        # Adjust plot appropriately.
        if doAdjust:
            if not Lmax:
                # Default to inside ghost cells.
                Lmax = self['L'][-3]
                if title:
                    ax.set_title(title+'\n'+self.attrs['time'].isoformat(), 
                                 position=(0,1), ha='left', size=14)
            _adjust_dialplot(ax, Lmax, labelsize=14)

        return fig, ax, pcol, cbar


    def add_contour(self, var, zlim=None, target=None, loc=111, title=None,
                    Lmax=None, add_cbar=False, clabel=None, dolog=False, 
                    filled=True, nLev=31, **kwargs):
        
        from numpy import linspace, pi
        import matplotlib.pyplot as plt
        from matplotlib.colors import LogNorm
        from matplotlib.ticker import MultipleLocator, LogLocator

        # Set ax and fig based on given target.
        if type(target) == plt.Figure:
            fig = target
            ax  = fig.add_subplot(loc, polar=True)
            doAdjust = True
        elif type(target).__base__ == plt.Axes:
            ax  = target
            fig = ax.figure
            doAdjust = False
        elif type(target).__base__ == plt.PolarAxes:
            ax  = target
            fig = ax.figure
            doAdjust = False
        else:
            fig = plt.figure(figsize=(10.5,8))
            ax  = fig.add_subplot(loc, polar=True)
            doAdjust = True

        # Set function based on boolean "filled":
        if filled:
            contour = ax.contourf
        else:
            contour = ax.contour

        # Get max/min if none given.
        if zlim==None:
            if var in self._default_zlims:
                zlim = self._default_zlims[var]
            else:
                zlim = [self[var].min(), self[var].max()]
            if dolog and zlim[0]<=0:
                zlim[0] = np.min( [0.0001, zlim[1]/1000.0] )

        # Create levels and set norm based on dolog.
        if dolog:
            levs = np.power(10, np.linspace(np.log10(zlim[0]), 
                                            np.log10(zlim[1]), nLev))
            z=np.where(self[var]>zlim[0],  self[var], 1.01*zlim[0])
            z[z>zlim[-1]] = zlim[-1]
            norm=LogNorm()
            lct= LogLocator()
        else:
            levs = np.linspace(zlim[0], zlim[1], nLev)
            z=self[var]
            norm=None
            lct=None
            
        # Allow results to cross phi=360.
        phi = np.concatenate( (self['lon'], [360.0]) ) * np.pi/180. - np.pi/2.
        z = np.concatenate( (z, np.array([z[:,0]]).transpose()  ), 1)

        # Set default color tables based on variable plotted.
        if ('cmap' not in kwargs) and ('colors' not in kwargs) and \
                (var in self._default_cmaps):
            kwargs['cmap'] = self._default_cmaps[var]

        # -------Plot away------
        # Contour:
        cont = contour(phi, self['L'], z, levs, norm=norm, **kwargs)
        # Add cbar if requested:
        if add_cbar:
            cbar=plt.colorbar(cont, pad=0.08, shrink=.8, ticks=lct)
            if clabel==None: 
                clabel="%s ($%s$)" % (var, self[var].attrs['units'])
            cbar.set_label(clabel)
        else:
            cbar=None
        
        # Adjust plot appropriately.
        if doAdjust:
            if not Lmax:
                # Default to inside ghost cells.
                Lmax = self['L'][-3]
                if title:
                    ax.set_title(title+'\n'+self.attrs['time'].isoformat(), 
                                 position=(0,1), ha='left', size=14)
            _adjust_dialplot(ax, Lmax, labelsize=14)

        return fig, ax, cont, cbar


    def add_separatrix(self, target=None,loc=111,Lmax=None,title=None,**kwargs):
        '''
        Attempts to locate the separatrix (separator between closed and
        open drift paths) by finding the minimum velocity in the domain and
        tracing the path of constant potential that passes through that point.
        The figure, axes, and contour object containing the separatrix line
        are returned to the user.

        If kwarg **target** is None (default), a new figure is 
        generated from scratch.  If target is a matplotlib Figure
        object, a new axis is created to fill that figure at subplot
        location **loc**.  If **target** is a matplotlib Axes object, 
        the plot is placed into that axis.

        Four values are returned: the matplotlib Figure and Axes objects,
        the matplotlib contour object, and the matplotlib colorbar object
        (defaults to *False* if not used.)

        Kwargs that set line characteristics behave in the typical matplotlib
        manner (i.e. "colors" can be set to either a color name or a 
        hexidecimal specifier.)

        =========== ==========================================================
        Kwarg       Description
        ----------- ----------------------------------------------------------
        target      Set plot destination.  Defaults to new figure.
        loc         Set subplot location.  Defaults to 111.
        linewidths  Set width of plotted line.  Defaults to 3.0.
        colors      Set color of line.  Defaults to 'orange'.
        linestyles  Set line style.  Defaults to 'dashed'.
        ----------- ----------------------------------------------------------
        
        '''
        
        from numpy import linspace, pi, sqrt
        import matplotlib.pyplot as plt

        # Set default line behavior.
        if 'linewidths' not in kwargs:
            kwargs['linewidths'] = 3.0
        if 'colors' not in kwargs:
            kwargs['colors'] = 'orange'
        if 'linestyles' not in kwargs:
            kwargs['linestyles'] = 'solid'

        # Set ax and fig based on given target.
        if type(target) == plt.Figure:
            fig = target
            ax  = fig.add_subplot(loc, polar=True)
            doAdjust = True
        elif type(target).__base__ == plt.Axes:
            ax  = target
            fig = ax.figure
            doAdjust = False
        elif type(target).__base__ == plt.PolarAxes:
            ax  = target
            fig = ax.figure
            doAdjust = False
        else:
            fig = plt.figure(figsize=(10.5,8))
            ax  = fig.add_subplot(loc, polar=True)
            doAdjust = True

            
        # Find the stagnation point by looking for E = 0.
        # Get the potential value at that spot.
        # Exclude near-boundary points and limit azimuthal extent.
        if 'E' not in self:
            self.calc_E()
        i = np.arange(self['L'].size  )[self['L']<9.75]
        j = np.arange(self['lon'].size)[(self['lon']>250.) & (self['lon']<360.)]
        pmin  = self['pot'][self['E'] == self['E'][i[0]:i[-1],j[0]:j[-1]].min()][0]

        # Create a contour that only follows that potential curve.
        phi = np.concatenate( (self['lon'], [360.0]) ) * pi/180. - pi/2.
        z   = np.concatenate( (self['pot'], 
                               np.array([self['pot'][:,0]]).transpose()  ), 1)
        cnt = ax.contour(phi, self['L'], z, levels=[pmin], **kwargs)

        # Adjust plot appropriately.
        if doAdjust:
            if not Lmax:
                # Default to inside ghost cells.
                Lmax = self['L'][-3]
                if title:
                    ax.set_title(title+'\n'+self.attrs['time'].isoformat(), 
                                 position=(0,1), ha='left', size=14)
            _adjust_dialplot(ax, Lmax, labelsize=14)

        # Return bits to user.
        return fig, ax, cnt

class MltSlice(PbData):
    '''
    Open and handle an MLT Slice output file.
    '''

    def __init__(self,filename,*args,**kwargs):
        '''
        Reads the data; sorts into arrays.
        '''

        import datetime as dt
        from spacepy.datamodel import dmarray
        from matplotlib.dates import date2num

        super(MltSlice, self).__init__(*args, **kwargs)  # Init as PbData.
        self.attrs['file'] = filename

        f = open(filename, 'r')
    
        # Parse header.
        self.attrs['mlt'] = float(f.readline().split()[-1])
<<<<<<< HEAD
        line = f.readline().split('=')[-1]
        self['L'] = dmarray(np.array(line.split(), dtype=float),
=======
        self['L'] = dmarray(np.array(f.readline().split()[2:], dtype=float),
>>>>>>> 622152ef
                            {'units':'$R_E$'})

        # Parse remainder of file.
        lines = f.readlines()
        self['n']    = dmarray(np.zeros([len(lines), len(self['L'])]), 
                               {'units':'cm^{-3}'})
        self['time'] = dmarray(np.zeros(len(lines), dtype=object))

        for i,l in enumerate(lines):
            p = l.split()
            self['time'][i] = dt.datetime(int(p[0]), int(p[1]), int(p[2]), 
                                          int(p[3]), int(p[4]), int(p[5]),
                                          int(p[6])*1000)
            self['n'][i,:] = p[7:]

        # Some "hidden" variables for plotting.
        self._dtime = date2num(self['time'])
        self._dy = self['L'][1] - self['L'][0]

    def add_lut(self, target=None, loc=111, cmap='Greens_r', zlim=[1,1000], 
                add_cbar=True, clabel='Density $cm^{-3}$', xlabel='full', 
                title=None, grid=True, ntick=5):
        '''
        Plot log(density) as a contour against L-Shell (y-axis) and
        universal time (x-axis) using the PyBats *target* method of other
        standard plotting methods.  Four items are returned: the Matplotlib
        Figure, Axes, Mesh, and ColorBar objects used (if cbar is set to
        **False**, the returned ColorBar object is simply set to **False**.)

        ========== =======================================================
        Kwarg      Description
        ---------- -------------------------------------------------------
        target     Select plot destination.  Defaults to new figure/axis.
        loc        The location of any generated subplots.  Default is 111.
        add_cbar   Toggles the automatic colorbar.  Default is**True**.
        cmap       Selects Matplotlib color table.  Defaults to *Greens_r*.
        zlim       Limits for z-axis.  Defaults to [0.1, 1000]
        clabel     Sets colorbar label.  Defaults to units.
        xlabel     Sets x-axis labels, use 'full', 'ticks', or **None**.
        title      Sets axis title; defaults to **None**.
        grid       Show white dotted grid?  Defaults to **True**
        ntick      Number of attempted cbar ticks.  Defaults to 5.
        ========== =======================================================
        
        '''
        
        import matplotlib.pyplot as plt
        from matplotlib.ticker import LogLocator, LogFormatterMathtext
        from matplotlib.colors import LogNorm

        # Set ax and fig based on given target.
        if type(target) == plt.Figure:
            fig = target
            ax  = fig.add_subplot(loc)
        elif type(target).__base__ == plt.Axes:
            ax  = target
            fig = ax.figure
        else:
            fig = plt.figure()
            ax  = fig.add_subplot(loc)

        # Enforce values to be within limits.
        z=np.where(self['n']>zlim[0], self['n'], 1.01*zlim[0])
        z[z>zlim[1]] = zlim[1]

        # Create plot:
        mesh = ax.pcolormesh(self._dtime, self['L'], z.transpose(), 
                             cmap=plt.get_cmap(cmap), norm=LogNorm(),
                             vmin=zlim[0], vmax=zlim[-1])

        # Use LT ticks and markers on y-axis:
        ax.set_ylabel('L-Shell')
        #ax.set_yticks([6, 12, 18])
        #ax.set_yticklabels(['Dawn', 'Noon', 'Dusk'])
        #ax.set_ylim([4,20])

        # White ticks, slightly thicker:
        ax.tick_params(axis='both', which='both', color='w', width=1.2)

        # Grid marks:
        if grid: ax.grid(c='w')

        if title: ax.set_title(title)
        if xlabel == 'full':
            # Both ticks and label.
            applySmartTimeTicks(ax, self['time'], dolabel=True)
        elif xlabel == 'ticks':
            # Ticks, but no date label.
            applySmartTimeTicks(ax, self['time'], dolabel=False)
        else:
            # A blank x-axis is often useful.
            applySmartTimeTicks(ax, self['time'], dolabel=False)
            ax.set_xticklabels('')
        # Add cbar as necessary:
        if add_cbar:
            #lct = LogLocator
            cbar=plt.colorbar(mesh, ax=ax, pad=0.01, shrink=0.85)#, ticks=lct)
            cbar.set_label(clabel)
        else:
            cbar=None
            
        return fig, ax, mesh, cbar


class Lslice(PbData):
    '''
    Open an L-Slice output file.
    '''

    def __init__(self,filename,*args,**kwargs):
        '''
        Reads the data; sorts into arrays.
        '''

        import datetime as dt
        from spacepy.datamodel import dmarray
        from matplotlib.dates import date2num

        super(Lslice, self).__init__(*args, **kwargs)  # Init as PbData.
        self.attrs['file'] = filename

        f = open(filename, 'r')

        # Parse header.
        self.attrs['L'] = float(f.readline().split()[-1])
        self['mlt'] = dmarray(np.array(f.readline().split()[1:], dtype=float), 
                              {'units':'Hours'})

        # Parse remainder of file.
        lines = f.readlines()
        self['n']    = dmarray(np.zeros([len(lines), len(self['mlt'])]), 
                               {'units':'cm^{-3}'})
        self['time'] = dmarray(np.zeros(len(lines), dtype=object))

        for i,l in enumerate(lines):
            p = l.split()
            self['time'][i] = dt.datetime(int(p[0]), int(p[1]), int(p[2]), 
                                          int(p[3]), int(p[4]), int(p[5]),
                                          int(p[6])*1000)
            self['n'][i,:] = p[7:]

        # Some "hidden" variables for plotting.
        self._dtime = date2num(self['time'])
        self._dy = self['mlt'][1] - self['mlt'][0]
        self._y     = np.arange(0, self['mlt'][-1]+2*self._dy, self._dy)

    def add_ltut(self, target=None, loc=111, cmap='Greens_r', zlim=[1,1000], 
                 add_cbar=True, clabel='Density $cm^{-3}$', xlabel='full', 
                 title=None, grid=True, ntick=5):
        '''
        Plot log(density) as a contour against local time (y-axis) and
        universal time (x-axis) using the PyBats *target* method of other
        standard plotting methods.  Four items are returned: the Matplotlib
        Figure, Axes, Mesh, and ColorBar objects used (if cbar is set to
        **False**, the returned ColorBar object is simply set to **False**.)

        ========== =======================================================
        Kwarg      Description
        ---------- -------------------------------------------------------
        target     Select plot destination.  Defaults to new figure/axis.
        loc        The location of any generated subplots.  Default is 111.
        add_cbar   Toggles the automatic colorbar.  Default is**True**.
        cmap       Selects Matplotlib color table.  Defaults to *Greens_r*.
        zlim       Limits for z-axis.  Defaults to [0.1, 1000]
        clabel     Sets colorbar label.  Defaults to units.
        xlabel     Sets x-axis labels, use 'full', 'ticks', or **None**.
        title      Sets axis title; defaults to **None**.
        grid       Show white dotted grid?  Defaults to **True**
        ntick      Number of attempted cbar ticks.  Defaults to 5.
        ========== =======================================================
        
        '''
        
        import matplotlib.pyplot as plt
        from matplotlib.ticker import LogLocator, LogFormatterMathtext
        from matplotlib.colors import LogNorm

        # Set ax and fig based on given target.
        if type(target) == plt.Figure:
            fig = target
            ax  = fig.add_subplot(loc)
        elif type(target).__base__ == plt.Axes:
            ax  = target
            fig = ax.figure
        else:
            fig = plt.figure()
            ax  = fig.add_subplot(loc)

        # Enforce values to be within limits.
        z=np.where(self['n']>zlim[0], self['n'], 1.01*zlim[0])
        z[z>zlim[1]] = zlim[1]

        # Create plot:
        mesh = ax.pcolormesh(self._dtime, self._y, z.transpose(), 
                             cmap=plt.get_cmap(cmap), norm=LogNorm(),
                             vmin=zlim[0], vmax=zlim[-1])

        # Use LT ticks and markers on y-axis:
        ax.set_yticks([6, 12, 18])
        ax.set_yticklabels(['Dawn', 'Noon', 'Dusk'])
        ax.set_ylim([4,20])

        # White ticks, slightly thicker:
        ax.tick_params(axis='both', which='both', color='w', width=1.2)

        # Grid marks:
        if grid: ax.grid(c='w')

        if title: ax.set_title(title)
        if xlabel == 'full':
            # Both ticks and label.
            applySmartTimeTicks(ax, self['time'], dolabel=True)
        elif xlabel == 'ticks':
            # Ticks, but no date label.
            applySmartTimeTicks(ax, self['time'], dolabel=False)
        else:
            # A blank x-axis is often useful.
            applySmartTimeTicks(ax, self['time'], dolabel=False)
            ax.set_xticklabels('')
        # Add cbar as necessary:
        if add_cbar:
            #lct = LogLocator
            cbar=plt.colorbar(mesh, ax=ax, pad=0.01, shrink=0.85)#, ticks=lct)
            cbar.set_label(clabel)
        else:
            cbar=None
            
        return fig, ax, mesh, cbar<|MERGE_RESOLUTION|>--- conflicted
+++ resolved
@@ -7,7 +7,7 @@
 
 import numpy as np
 import spacepy.plot.apionly
-from spacepy.plot import applySmartTimeTicks
+from spacepy.plot import applySmartTimeTicks, set_target
 from spacepy.pybats import PbData
 
 def _adjust_dialplot(ax, rad, title='12',labelsize=15):
@@ -103,49 +103,48 @@
         self._default_cmaps={'n':'Greens_r', 'pot':'bwr'}
         self._default_zlims={'n':[1, 1000], 'pot':[-150,150]}
 
-        # With no real header, these files require sufficient a priori
-        # knowledge of the contents.  Let's hammer that out here.
-        # Order is non-negotiable.
+        # Set units and variable names.
         # Some units are not what are actually in the file; see conversions
         # below (i.e. density defaults to m^-3, but that's unweildy.)
-        varlist = [('n','cm^{-3}'), ('x','R_E'), ('y','R_E'), 
-                   ('b_open','boolean'),
-                   ('pot','kV',), ('corot','kV'), ('vr','m/s'), 
-                   ('vphi','m/s'), ('source','m^-3'),('fluxphi','m^{-3}s^{-1}'),
-                   ('fluxr','m^{-3}s^{-1}'), ('totaln','#'), ('vol','km^3')]
-
+        units = [('n','cm^{-3}'), ('x','R_E'), ('y','R_E'), 
+                 ('b_open','boolean'), ('theta','degrees'), ('phi','degrees'),
+                 ('pot','kV',), ('corot','kV'), ('vr','m/s'), 
+                 ('vphi','m/s'), ('source','m^-3'),('fluxphi','m^{-3}s^{-1}'),
+                 ('fluxr','m^{-3}s^{-1}'), ('totaln','#'), ('vol','km^3')]
+        units = dict(units)
+        
         # Read the header of the file.
         infile = open(filename, 'r')
         parts = infile.readline().split()
         nLat, nLon = int(parts[-2]), int(parts[-1])
-
-        # Create arrays and fill 'em up.
-        # First couple are 1D...
-        self['lat'] = dmarray(np.zeros(nLat), {'units':'degrees'})
-        self['lat'][:] = infile.readline().split()
-        self['lon'] = dmarray(np.zeros(nLon), {'units':'degrees'})
-        self['lon'][:] = infile.readline().split()
-
-        # Rest are 2D.
+        self['time'] = dt.datetime.strptime(parts[0], 'T=%Y%m%d_%H%M%S_000')
+        varlist = infile.readline().lower().split()[2:]
+
+        # Create containers for data:
         for v in varlist:
-            self[v[0]] = dmarray(
-                np.array(infile.readline().split(), dtype=float).reshape(
-                    (nLat,nLon), order='F'), {'units':v[1]})
-
-        # Final variables are time-related.
-        self.attrs['time'] = dt.datetime(1965,1,1,0,0,0) + \
-            dt.timedelta(seconds=float(infile.readline()))
+            self[v] = dmarray(np.zeros( (nLat,nLon) ), {'units':units[v]})
+
+        # Read rest of file and sort data into arrays:
+        for l in infile.readlines():
+            parts = l.split()
+            i,j = int(parts.pop(0))-1, int(parts.pop(0))-1
+            for v, x in zip(varlist, parts):
+                self[v][i,j] = x
 
         # That's it for our file.
         infile.close()
 
+        # Create some "helper" variables:
+        self['lat']=dmarray(self['theta'][:,0], {'units':'degrees'})
+        self['lon']=dmarray(self['phi'][  0,:], {'units':'degrees'})
+
         # Calculate L-Shell for convenience.
-        self['L'] = dmarray(np.cos(self['lat']*np.pi/180.0)**-2,{'units':'R_E'})
+        self['L'] = dmarray(np.cos(self['lat']*np.pi/180.)**-2,{'units':'R_E'})
 
         # Sometimes, SI units aren't the best.
-        self['n']    /= 100**3
-        self['pot']  /= 1000.0
-        self['corot']/= 1000.0
+        if 'n'     in self: self['n']    /= 100**3
+        if 'pot'   in self: self['pot']  /= 1000.0
+        if 'corot' in self: self['corot']/= 1000.0
 
         # Some other useful attributes.
         self.attrs['dLat'] = self['lat'][1] - self['lat'][0]
@@ -182,22 +181,8 @@
         from matplotlib.colors import LogNorm
 
         # Set ax and fig based on given target.
-        if type(target) == plt.Figure:
-            fig = target
-            ax  = fig.add_subplot(loc, polar=True)
-            doAdjust = True
-        elif type(target).__base__ == plt.Axes:
-            ax  = target
-            fig = ax.figure
-            doAdjust = False
-        elif type(target).__base__ == plt.PolarAxes:
-            ax  = target
-            fig = ax.figure
-            doAdjust = False
-        else:
-            fig = plt.figure(figsize=(10.5,8))
-            ax  = fig.add_subplot(loc, polar=True)
-            doAdjust = True
+        fig, ax  = set_target(target, figsize=(10.5,8), loc=loc, polar=True)
+        doAdjust = not target==ax
 
         # Get max/min if none given.
         if zlim==None:
@@ -262,22 +247,8 @@
         from matplotlib.ticker import MultipleLocator, LogLocator
 
         # Set ax and fig based on given target.
-        if type(target) == plt.Figure:
-            fig = target
-            ax  = fig.add_subplot(loc, polar=True)
-            doAdjust = True
-        elif type(target).__base__ == plt.Axes:
-            ax  = target
-            fig = ax.figure
-            doAdjust = False
-        elif type(target).__base__ == plt.PolarAxes:
-            ax  = target
-            fig = ax.figure
-            doAdjust = False
-        else:
-            fig = plt.figure(figsize=(10.5,8))
-            ax  = fig.add_subplot(loc, polar=True)
-            doAdjust = True
+        fig, ax  = set_target(target, figsize=(10.5,8), loc=loc, polar=True)
+        doAdjust = not target==ax
 
         # Set function based on boolean "filled":
         if filled:
@@ -388,23 +359,8 @@
             kwargs['linestyles'] = 'solid'
 
         # Set ax and fig based on given target.
-        if type(target) == plt.Figure:
-            fig = target
-            ax  = fig.add_subplot(loc, polar=True)
-            doAdjust = True
-        elif type(target).__base__ == plt.Axes:
-            ax  = target
-            fig = ax.figure
-            doAdjust = False
-        elif type(target).__base__ == plt.PolarAxes:
-            ax  = target
-            fig = ax.figure
-            doAdjust = False
-        else:
-            fig = plt.figure(figsize=(10.5,8))
-            ax  = fig.add_subplot(loc, polar=True)
-            doAdjust = True
-
+        fig, ax  = set_target(target, figsize=(10.5,8), loc=loc, polar=True)
+        doAdjust = not target==ax
             
         # Find the stagnation point by looking for E = 0.
         # Get the potential value at that spot.
@@ -455,12 +411,9 @@
     
         # Parse header.
         self.attrs['mlt'] = float(f.readline().split()[-1])
-<<<<<<< HEAD
+
         line = f.readline().split('=')[-1]
         self['L'] = dmarray(np.array(line.split(), dtype=float),
-=======
-        self['L'] = dmarray(np.array(f.readline().split()[2:], dtype=float),
->>>>>>> 622152ef
                             {'units':'$R_E$'})
 
         # Parse remainder of file.
@@ -512,15 +465,7 @@
         from matplotlib.colors import LogNorm
 
         # Set ax and fig based on given target.
-        if type(target) == plt.Figure:
-            fig = target
-            ax  = fig.add_subplot(loc)
-        elif type(target).__base__ == plt.Axes:
-            ax  = target
-            fig = ax.figure
-        else:
-            fig = plt.figure()
-            ax  = fig.add_subplot(loc)
+        fig, ax  = set_target(target, loc=loc)
 
         # Enforce values to be within limits.
         z=np.where(self['n']>zlim[0], self['n'], 1.01*zlim[0])
@@ -639,16 +584,7 @@
         from matplotlib.colors import LogNorm
 
         # Set ax and fig based on given target.
-        if type(target) == plt.Figure:
-            fig = target
-            ax  = fig.add_subplot(loc)
-        elif type(target).__base__ == plt.Axes:
-            ax  = target
-            fig = ax.figure
-        else:
-            fig = plt.figure()
-            ax  = fig.add_subplot(loc)
-
+        fig, ax  = set_target(target, loc=loc)
         # Enforce values to be within limits.
         z=np.where(self['n']>zlim[0], self['n'], 1.01*zlim[0])
         z[z>zlim[1]] = zlim[1]
