--- conflicted
+++ resolved
@@ -285,486 +285,4 @@
      'T96': array([9.2410]),
      'T05': array([9.9295])}
      """
-<<<<<<< HEAD
-
-    Bmodel = {'OPDyn':_LANLmax_OPDyn, 'OPQuiet':_LANLmax_OPQuiet, 'T01QUIET':_LANLmax_T01Quiet,
-              'T01STORM':_LANLmax_T01Storm, 'T05':_LANLmax_TS05,'T89':_LANLmax_T89, 'T96':_LANLmax_T96}
-    
-    npt = len(inputdict['Year'])
-    Lmax_out = {} 
-    
-    if isinstance(extMag, str): extMag = [extMag]
-    
-    for key in extMag:
-        Lmax_out[key] = np.zeros(npt)
-        Lmax_out[key] = Bmodel[key](inputdict)
-
-    return Lmax_out
-
-# ------------------------------------------------------
-def _LANLstar_OPDyn(inputdict):
-    """
-    This will calculate Lstar based on the artificial neural network LANLstar which
-    was trained with the Olson-Pfitzer Dynamic model.
-    
-    """    
-    if isinstance(inputdict['Dst'], float):
-        arrayflag = False
-        for key in inputdict.keys():
-            inputdict[key] = [inputdict[key]]
-    else:
-        arrayflag = True
-	
-    ncalc = len(inputdict['Dst'])
-    Lstar = np.zeros(ncalc)
-    
-    keylist = ['Year', 'DOY', 'Hr', 'Dst', 'dens', 'velo','BzIMF', \
-                   'Lm', 'Bmirr', 'PA', 'rGSM', 'latGSM', 'lonGSM']
-    inpar = np.zeros(len(keylist))
-    
-    for i in range(ncalc):	
-    	# copy over keylist into inpar
-    	for ikey, key in enumerate(keylist):
-    		inpar[ikey] = inputdict[key][i]
-    	Lstar[i] = libLANLstar.lanlstar_opdyn(inpar)
-
-    if arrayflag is False:
-    	return Lstar[0]
-    else:
-        return Lstar
-    
-
-# ----------------------------------------------------------------
-def _LANLstar_OPQuiet(inputdict):
-    """
-    This will calculate Lstar based on the artificial neural network LANLstar which
-    was trained with the Olson-Pfitzer Quiet model.
-    
-    """    	
-    if isinstance(inputdict['Dst'], float):
-        arrayflag = False
-        for key in inputdict.keys():
-            inputdict[key] = [inputdict[key]]
-    else:
-        arrayflag = True
-    	
-    ncalc = len(inputdict['Dst'])
-    Lstar = np.zeros(ncalc)
-    	
-    keylist = ['Year', 'DOY', 'Hr', 'Dst', 'dens', 'velo','BzIMF', \
-                   'Lm', 'Bmirr', 'PA', 'rGSM', 'latGSM', 'lonGSM']
-    inpar = np.zeros(len(keylist))
-    	
-    for i in range(ncalc):	
-        # copy over keylist into inpar
-        for ikey, key in enumerate(keylist):
-            inpar[ikey] = inputdict[key][i]
-        Lstar[i] = libLANLstar.lanlstar_opquiet(inpar)
-    
-    if arrayflag is False:
-        return Lstar[0]
-    else:
-        return Lstar
-    
-    
-# --------------------------------------------------------------
-def _LANLstar_T01Quiet(inputdict):
-    """
-    This will calculate Lstar based on the artificial neural network LANLstar which
-    was trained with the Tsyganenko 2001 model.
-    
-    """
-    if isinstance(inputdict['Dst'], float):
-        arrayflag = False
-        for key in inputdict.keys():
-            inputdict[key] = [inputdict[key]]
-    else:
-        arrayflag = True
-        
-    ncalc = len(inputdict['Dst'])
-    Lstar = np.zeros(ncalc)
-        
-    keylist = ['Year', 'DOY', 'Hr', 'Dst', 'Pdyn', 'ByIMF', 'BzIMF', \
-                   'G1', 'G2','Lm', 'Bmirr', 'PA', 'rGSM', 'latGSM', 'lonGSM']
-    inpar = np.zeros(len(keylist))
-        
-    for i in range(ncalc):	
-        # copy over keylist into inpar
-        for ikey, key in enumerate(keylist):
-            inpar[ikey] = inputdict[key][i]
-        Lstar[i] = libLANLstar.lanlstar_t01quiet(inpar)
-    
-    if arrayflag is False:
-        return Lstar[0]
-    else:
-        return Lstar
-    
-    
-# --------------------------------------------------------------
-def _LANLstar_T01Storm(inputdict):
-    """
-    This will calculate Lstar based on the artificial neural network LANLstar which
-    was trained with the Tsyganenko 2003  model.
-
-    """
-
-    if isinstance(inputdict['Dst'], float):
-        arrayflag = False
-        for key in inputdict.keys():
-            inputdict[key] = [inputdict[key]]
-    else:
-        arrayflag = True
-        
-    ncalc = len(inputdict['Dst'])
-    Lstar = np.zeros(ncalc)
-    
-    keylist = ['Year', 'DOY', 'Hr', 'Dst', 'Pdyn', 'ByIMF','BzIMF', \
-                   'G2', 'G3', 'Lm', 'Bmirr', 'PA', 'rGSM', 'latGSM', 'lonGSM']
-    inpar = np.zeros(len(keylist))
-    
-    for i in range(ncalc):	
-        # copy over keylist into inpar
-        for ikey, key in enumerate(keylist):
-            inpar[ikey] = inputdict[key][i]
-        Lstar[i] = libLANLstar.lanlstar_t03storm(inpar)
-        
-    if arrayflag is False:
-        return Lstar[0]
-    else:
-        return Lstar
-    
-    
-# --------------------------------------------------------------
-def _LANLstar_TS05(inputdict):
-    """
-    This will calculate Lstar based on the artificial neural network LANLstar which
-    was trained with the Tsyganenko & Sitnov (2005) model.
- 
-    """
-        
-    if isinstance(inputdict['Dst'], float):
-        arrayflag = False
-        for key in inputdict.keys():
-            inputdict[key] = [inputdict[key]]
-    else:
-        arrayflag = True
-        
-    ncalc = len(inputdict['Dst'])
-    Lstar = np.zeros(ncalc)
-        
-    keylist = ['Year', 'DOY', 'Hr', 'Dst', 'Pdyn', 'ByIMF','BzIMF', \
-                   'W1','W2','W3','W4','W5','W6', \
-                   'Lm', 'Bmirr', 'PA', 'rGSM', 'latGSM', 'lonGSM']
-    inpar = np.zeros(len(keylist))
-        
-    for i in range(ncalc):	
-        # copy over keylist into inpar
-        for ikey, key in enumerate(keylist):
-            inpar[ikey] = inputdict[key][i]
-        Lstar[i] = libLANLstar.lanlstar_ts05(inpar)
-        
-    if arrayflag is False:
-        return Lstar[0]
-    else:
-        return Lstar
-    
-    
-# --------------------------------------------------------------
-def _LANLstar_T89(inputdict):
-    """
-    This will calculate Lstar based on the artificial neural network LANLstar which
-    was trained with the Tsyganenko 1989 model.
-    
-    """
-        
-    if isinstance(inputdict['Kp'], float):
-        arrayflag = False
-        for key in inputdict.keys():
-            inputdict[key] = [inputdict[key]]
-    else:
-        arrayflag = True
-        
-    ncalc = len(inputdict['Kp'])
-    Lstar = np.zeros(ncalc)
-    
-    keylist = ['Year', 'DOY', 'Hr', 'Kp', 'Pdyn', 'ByIMF','BzIMF', \
-                   'Lm', 'Bmirr', 'PA', 'rGSM', 'latGSM', 'lonGSM']
-    inpar = np.zeros(len(keylist))
-    
-    for i in range(ncalc):	
-        # copy over keylist into inpar
-        for ikey, key in enumerate(keylist):
-            inpar[ikey] = inputdict[key][i]
-        Lstar[i] = libLANLstar.lanlstar_t89(inpar)
-    
-    if arrayflag is False:
-        return Lstar[0]
-    else:
-        return Lstar
-    
-    
-# --------------------------------------------------------------
-def _LANLstar_T96(inputdict):
-    """
-    This will calculate Lstar based on the artificial neural network LANLstar which
-    was trained with the Tsyganenko 1996 model.
-    
-    """        
-    if isinstance(inputdict['Dst'], float):
-        arrayflag = False
-        for key in inputdict.keys():
-            inputdict[key] = [inputdict[key]]
-    else:
-        arrayflag = True
-        
-    ncalc = len(inputdict['Dst'])
-    Lstar = np.zeros(ncalc)
-    
-    keylist = ['Year', 'DOY', 'Hr', 'Dst', 'Pdyn', 'ByIMF','BzIMF', \
-                   'Lm', 'Bmirr', 'PA', 'rGSM', 'latGSM', 'lonGSM']
-    inpar = np.zeros(len(keylist))
-    
-    for i in range(ncalc):	
-        # copy over keylist into inpar
-        for ikey, key in enumerate(keylist):
-            inpar[ikey] = inputdict[key][i]
-        Lstar[i] = libLANLstar.lanlstar_t96(inpar)
-        
-    if arrayflag is False:
-        return Lstar[0]
-    else:
-        return Lstar
-    
-    
-# --------------------------------------------------------------
-def _LANLmax_OPDyn(inputdict):
-    """
-    This will calculate Lstar_max (last closed drift shell) based on the artificial neural network LANLstar which
-    was trained with the Olson-Pfitzer Dynamic model.
-        
-    """    
-    if isinstance(inputdict['Dst'], float):
-        arrayflag = False
-        for key in inputdict.keys():
-            inputdict[key] = [inputdict[key]]
-    else:
-        arrayflag = True
-        
-    ncalc = len(inputdict['Dst'])
-    Lmax = np.zeros(ncalc)
-    
-    keylist = ['Year', 'DOY', 'Hr', 'Dst', 'dens', 'velo', 'BzIMF', 'PA']
-    inpar = np.zeros(len(keylist))
-    
-    for i in range(ncalc):	
-        # copy over keylist into inpar
-        for ikey, key in enumerate(keylist):
-            inpar[ikey] = inputdict[key][i]
-        Lmax[i] = libLANLstar.lanlmax_opdyn(inpar)
-        
-    if arrayflag is False:
-        return Lmax[0]
-    else:
-        return Lmax
-    
-    
-#--------------------------------------------------------------
-def _LANLmax_OPQuiet(inputdict):
-    """
-    This will calculate Lstar_max (last closed drift shell) based on the artificial neural network LANLstar which
-    was trained with the Olson-Pfitzer Quiet model.
-    
-    """
-    
-    if isinstance(inputdict['Dst'], float):
-        arrayflag = False
-        for key in inputdict.keys():
-            inputdict[key] = [inputdict[key]]
-    else:
-        arrayflag = True
-        
-    ncalc = len(inputdict['Dst'])
-    Lmax = np.zeros(ncalc)
-    
-    keylist = ['Year', 'DOY', 'Hr', 'Dst', 'dens', 'velo', 'BzIMF','PA']
-    inpar = np.zeros(len(keylist))
-    
-    for i in range(ncalc):	
-        # copy over keylist into inpar
-        for ikey, key in enumerate(keylist):
-            inpar[ikey] = inputdict[key][i]
-        Lmax[i] = libLANLstar.lanlmax_opquiet(inpar)
-        
-    if arrayflag is False:
-        return Lmax[0]
-    else:
-        return Lmax
-    
-    
-# --------------------------------------------------------------
-def _LANLmax_T01Quiet(inputdict):
-    """
-    This will calculate Lstar_max (last closed drift shell) based on the artificial neural network LANLstar which
-    was trained with the Tsyganenko 2001 model.
-        
-    """    
-    if isinstance(inputdict['Dst'], float):
-        arrayflag = False
-        for key in inputdict.keys():
-            inputdict[key] = [inputdict[key]]
-    else:
-        arrayflag = True
-        
-    ncalc = len(inputdict['Dst'])
-    Lmax = np.zeros(ncalc)
-    
-    keylist = ['Year', 'DOY', 'Hr', 'Dst', 'Pdyn', 'ByIMF', 'BzIMF', \
-                   'G1','G2','PA']
-    inpar = np.zeros(len(keylist))
-    
-    for i in range(ncalc):	
-        # copy over keylist into inpar
-        for ikey, key in enumerate(keylist):
-            inpar[ikey] = inputdict[key][i]
-        Lmax[i] = libLANLstar.lanlmax_t01quiet(inpar)
-    
-    if arrayflag is False:
-        return Lmax[0]
-    else:
-        return Lmax
-    
-    
-#--------------------------------------------------------------
-def _LANLmax_T01Storm(inputdict):
-    """
-    This will calculate Lstar_max (last closed drift shell) based on the artificial neural network LANLstar which
-    was trained with the Tsyganenko 2003 model.
-
-    """
-    
-    if isinstance(inputdict['Dst'], float):
-        arrayflag = False
-        for key in inputdict.keys():
-            inputdict[key] = [inputdict[key]]
-    else:
-        arrayflag = True
-        
-    ncalc = len(inputdict['Dst'])
-    Lmax = np.zeros(ncalc)
-    
-    keylist = ['Year', 'DOY', 'Hr', 'Dst', 'Pdyn', 'ByIMF', 'BzIMF', \
-                   'G2','G3','PA']
-    inpar = np.zeros(len(keylist))
-    
-    for i in range(ncalc):	
-        # copy over keylist into inpar
-        for ikey, key in enumerate(keylist):
-            inpar[ikey] = inputdict[key][i]
-        Lmax[i] = libLANLstar.lanlmax_t03storm(inpar)
-        
-    if arrayflag is False:
-        return Lmax[0]
-    else:
-        return Lmax
-
-# --------------------------------------------------------------
-def _LANLmax_TS05(inputdict):
-    """
-    This will calculate Lstar_max (last closed drift shell) based on the artificial neural network LANLstar which 
-    was trained with the Tsyganenko & Sitnov (2005) model.
-    """
-
-    if isinstance(inputdict['Dst'], float):
-        arrayflag = False
-        for key in inputdict.keys():
-            inputdict[key] = [inputdict[key]]
-    else:
-        arrayflag = True
-        
-    ncalc = len(inputdict['Dst'])
-    Lmax = np.zeros(ncalc)
-    
-    keylist = ['Year', 'DOY', 'Hr', 'Dst', 'Pdyn', 'ByIMF', 'BzIMF', 
-               'W1','W2','W3','W4','W5','W6','PA']
-    inpar = np.zeros(len(keylist))
-        
-    for i in range(ncalc):	
-        # copy over keylist into inpar
-        for ikey, key in enumerate(keylist):
-            inpar[ikey] = inputdict[key][i]
-        Lmax[i] = libLANLstar.lanlmax_ts05(inpar)
-    
-    if arrayflag is False:
-        return Lmax[0]
-    else:
-        return Lmax
-        
-# --------------------------------------------------------------
-def _LANLmax_T89(inputdict):
-    """
-    This will calculate Lstar_max (last closed drift shell) based on the artificial neural network LANLstar which
-    was trained with the Tsyganenko 1989 model.
-        
-    """
-        
-    if isinstance(inputdict['Kp'], float):
-        arrayflag = False
-        for key in inputdict.keys():
-            inputdict[key] = [inputdict[key]]
-    else:
-        arrayflag = True
-        
-    ncalc = len(inputdict['Kp'])
-    Lmax = np.zeros(ncalc)
-    
-    keylist = ['Year', 'DOY', 'Hr', 'Kp', 'Pdyn', 'ByIMF', 'BzIMF', 'PA']
-    inpar = np.zeros(len(keylist))
-        
-    for i in range(ncalc):	
-        # copy over keylist into inpar
-        for ikey, key in enumerate(keylist):
-            inpar[ikey] = inputdict[key][i]
-        Lmax[i] = libLANLstar.lanlmax_t89(inpar)
-    
-    if arrayflag is False:
-        return Lmax[0]
-    else:
-        return Lmax
-    
-    
-# --------------------------------------------------------------
-def _LANLmax_T96(inputdict):
-    """
-    This will calculate Lstar_max (last closed drift shell) based on the artificial neural network LANLstar which
-    was trained with the Tsyganenko 1996 model.
-        
-    """
-
-    if isinstance(inputdict['Dst'], float):
-        arrayflag = False
-        for key in inputdict.keys():
-            inputdict[key] = [inputdict[key]]
-    else:
-        arrayflag = True
-        
-    ncalc = len(inputdict['Dst'])
-    Lmax = np.zeros(ncalc)
-        
-    keylist = ['Year', 'DOY', 'Hr', 'Dst', 'Pdyn', 'ByIMF', 'BzIMF', 'PA']
-    inpar = np.zeros(len(keylist))
-    
-    for i in range(ncalc):	
-        # copy over keylist into inpar
-        for ikey, key in enumerate(keylist):
-            inpar[ikey] = inputdict[key][i]
-        Lmax[i] = libLANLstar.lanlmax_t96(inpar)
-        
-    if arrayflag is False:
-        return Lmax[0]
-    else:
-        return Lmax
-
-    
-=======
-    return _LANLcommon(inputdict, extMag, True)
->>>>>>> 7db768b8
+    return _LANLcommon(inputdict, extMag, True)